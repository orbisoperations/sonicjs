{
    "files.associations": {
        "*.hbs": "html"
      },
      "files.exclude": {
        "**/combined-*": true
      },
      "workbench.colorCustomizations": {
<<<<<<< HEAD
        "activityBar.background": "#382C05",
        "titleBar.activeBackground": "#4E3E07",
        "titleBar.activeForeground": "#FEFAEF"
=======
        "activityBar.background": "#2F1282",
        "titleBar.activeBackground": "#421AB7",
        "titleBar.activeForeground": "#FAF9FE"
>>>>>>> d5e5a6b5
      }
}<|MERGE_RESOLUTION|>--- conflicted
+++ resolved
@@ -6,14 +6,8 @@
         "**/combined-*": true
       },
       "workbench.colorCustomizations": {
-<<<<<<< HEAD
-        "activityBar.background": "#382C05",
-        "titleBar.activeBackground": "#4E3E07",
-        "titleBar.activeForeground": "#FEFAEF"
-=======
         "activityBar.background": "#2F1282",
         "titleBar.activeBackground": "#421AB7",
         "titleBar.activeForeground": "#FAF9FE"
->>>>>>> d5e5a6b5
       }
 }