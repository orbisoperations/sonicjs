body,p,h1,h2,h3,h4,h5 {
font-family: "Inter","system-ui"!important
}

h1,h2,h3,h4,h5 {
line-height: 1.2;
font-weight: 900;
letter-spacing: -0.025em;
margin: 1rem 0 2rem 0
}

h1 {
font-size: 6rem
}

h2 {
font-size: 3.5rem
}

.container {
font-size: 1.6rem
}

.container p {
margin: 1.8rem 0
}

main {
padding: 112px 0
}

.pb main {
padding: 55px 0
}

.hero {
padding: 55px 0 55px
}

.section-overlay {
width: 100%;
height: 100%
}

.pt-5 {
padding-top: 9rem!important
}

<<<<<<< HEAD
.demo-btn {
margin: 0 100px 0
}

pre[class*="language-"] {
font-size: 1rem
=======
.pb-5 {
padding-bottom: 9rem!important
>>>>>>> c93e8b6f
}<|MERGE_RESOLUTION|>--- conflicted
+++ resolved
@@ -46,15 +46,6 @@
 padding-top: 9rem!important
 }
 
-<<<<<<< HEAD
-.demo-btn {
-margin: 0 100px 0
-}
-
-pre[class*="language-"] {
-font-size: 1rem
-=======
 .pb-5 {
 padding-bottom: 9rem!important
->>>>>>> c93e8b6f
 }