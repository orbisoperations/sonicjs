--- conflicted
+++ resolved
@@ -105,11 +105,6 @@
     <span class="navbar-toggler-icon"></span>
   </button>
 
-<<<<<<< HEAD
-
-  </div>
-</nav>
-=======
   <div class="collapse navbar-collapse" id="subNavbar">
 
     <ul class="navbar-nav mr-auto">
@@ -135,5 +130,4 @@
 </nav> --}}
 
 {{/if}}
-{{/if}}
->>>>>>> acad21f5
+{{/if}}