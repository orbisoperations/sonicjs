--- conflicted
+++ resolved
@@ -1,17 +1,12 @@
-const {getRepository, Like} = require("typeorm");
-const {Content} = require("../data/model/Content");
-const {User} = require("../data/model/User");
-const {Session} = require("../data/model/Session");
+const { getRepository } = require("typeorm");
+const { Content } = require("../data/model/Content");
+const { User } = require("../data/model/User");
+const { Session } = require("../data/model/Session");
 const emitterService = require("../services/emitter.service");
 
 const crypto = require("crypto");
-<<<<<<< HEAD
-const {contentDelete} = require("./data.service");
-const {v4: uuidv4} = require('uuid');
-=======
 const { contentDelete } = require("./data.service");
 const { v4: uuidv4 } = require('uuid');
->>>>>>> df606e74
 
 module.exports = dalService = {
   startup: async function (app) {
@@ -79,7 +74,7 @@
     const userRepo = await getRepository(User);
 
     let userByEmail = await userRepo.findOne({
-      where: [{username: email}],
+      where: [{ username: email }],
     });
 
     if (userByEmail) {
@@ -107,7 +102,7 @@
     const userRepo = await getRepository(User);
 
     let user = await userRepo.findOne({
-      where: {username: email},
+      where: { username: email },
     });
 
     if (!user) {
@@ -187,14 +182,13 @@
     user,
     req,
     returnAsArray = false,
-    bypassProcessContent = false,
-    dataLike = undefined
+    bypassProcessContent = false
   ) {
     let contents = [];
     const contentRepo = await getRepository(Content);
 
     if (id) {
-      let content = await contentRepo.findOne({where: {id: id}});
+      let content = await contentRepo.findOne({ where: { id: id } });
       dalService.processContent(content, user, req);
 
       if (returnAsArray) {
@@ -203,22 +197,18 @@
       }
       return content;
     } else if (url) {
-      let content = await contentRepo.findOne({where: {url: url}});
+      let content = await contentRepo.findOne({ where: { url: url } });
       dalService.processContent(content, user, req);
       return content;
     } else if (contentTypeId) {
       contents = await contentRepo.find({
-        where: {contentTypeId: contentTypeId},
+        where: { contentTypeId: contentTypeId },
       });
     } else if (data) {
       var query = {};
       query["data." + data.attr] = data.val;
       console.log("query", query);
-      return contentRepo.find(query);
-    } else if (dataLike) {
-      return contentRepo.find({
-        data: Like(`${dataLike}`),
-      });
+      return Content.find(query);
     } else if (tag) {
       // let contentsQuery = Tag.findById(tag); //.populate("contents");
       // contents = contentsQuery.exec();
@@ -235,11 +225,11 @@
     return contents;
   },
 
-  contentUpdate: async function (id, url, data, userSession, bypassHooks = false) {
+  contentUpdate: async function (id, url, data, userSession) {
     const contentRepo = await getRepository(Content);
     let content = {};
     if (id) {
-      content = await contentRepo.findOne({where: {id: id}});
+      content = await contentRepo.findOne({ where: { id: id } });
       if (!content) {
         content = {};
       }
@@ -249,7 +239,7 @@
     let isExisting = false;
     if (!id) {
       //upsert
-      content.id = uuidv4();
+      content.id = uuid();
       content.contentTypeId = data.contentType;
       content.createdByUserId = userSession.user.id;
       content.createdOn = new Date();
@@ -261,14 +251,13 @@
     content.data = JSON.stringify(data);
     let result = await contentRepo.save(content);
 
-    if (!bypassHooks) {
-      if (isExisting) {
-        emitterService.emit("contentUpdated", result);
-      } else {
-        emitterService.emit("contentCreated", result);
-      }
-      emitterService.emit("contentCreatedOrUpdated", result);
-    }
+    if (isExisting) {
+      emitterService.emit("contentUpdated", result);
+    } else {
+      emitterService.emit("contentCreated", result);
+    }
+
+    emitterService.emit("contentCreatedOrUpdated", result);
 
     return result;
   },
@@ -317,14 +306,14 @@
 
   contentRestore: async function (payload, userSession) {
     const contentRepo = await getRepository(Content);
-    //     let payload = {};
-    //     payload.lastUpdatedByUserId = "anonymous" ? 1 : data.lastUpdatedByUserId;
-    //     payload.createdByUserId = "anonymous" ? 1 : data.lastUpdatedByUserId;
-    // paylod.createdOn =
-    // payload.updatedOn =
-    //     payload.id = id;
-    //     payload.url = url;
-    //     payload.data = data;
+//     let payload = {};
+//     payload.lastUpdatedByUserId = "anonymous" ? 1 : data.lastUpdatedByUserId;
+//     payload.createdByUserId = "anonymous" ? 1 : data.lastUpdatedByUserId;
+// paylod.createdOn = 
+// payload.updatedOn = 
+//     payload.id = id;
+//     payload.url = url;
+//     payload.data = data;
     let result = await contentRepo.save(payload);
     // console.log(result);
   },
