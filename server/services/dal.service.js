--- conflicted
+++ resolved
@@ -6,11 +6,7 @@
 
 const crypto = require("crypto");
 const { contentDelete } = require("./data.service");
-<<<<<<< HEAD
-const uuid = require("uuid").v4;
-=======
 const { v4: uuidv4 } = require('uuid');
->>>>>>> 4a8e1cb3
 
 module.exports = dalService = {
   startup: async function (app) {
@@ -111,7 +107,7 @@
 
     if (!user) {
       let newUser = new User();
-      newUser.id = uuid();
+      newUser.id = uuidv4();
       newUser.username = email;
       newUser.salt = passwordHash.salt;
       newUser.hash = passwordHash.hash;
