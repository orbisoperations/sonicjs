var dataService = require("./data.service");
var helperService = require("./helper.service");
var emitterService = require("./emitter.service");
var s3Service = require("./s3.service");

var fs = require("fs");
var fsPromise = require("fs").promises;
const axios = require("axios");
const ShortcodeTree = require("shortcode-tree").ShortcodeTree;
const chalk = require("chalk");
const log = console.log;
var path = require("path");
const YAML = require("yaml");
const {parse, stringify} = require("envfile");
var appRoot = require("app-root-path");
const glob = require("glob");

module.exports = fileService = {
  // startup: async function () {
  //     emitterService.on('getRenderedPagePostDataFetch', async function (options) {
  //         if (options) {
  //             await mediaService.processHeroImage(options.page);
  //         }
  //     });
  // },

  getFile: async function (filePath, isRelative = true) {
    let fullFilePath = isRelative ? path.join(appRoot.path, filePath) : filePath;

    if (fullFilePath.includes("/server/sonicjs-services/")) {
      fullFilePath = fullFilePath.replace(
        "/server/sonicjs-services/",
        "/server/services/"
      );
    }

    return new Promise((resolve, reject) => {
      fs.readFile(fullFilePath, "utf8", (err, data) => {
        if (err) {
          console.log(chalk.red(err));
          reject(err);
        } else resolve(data);
      });
    });
  },

  getFileSync: function (relativeFilePath) {
    if (!relativeFilePath.includes(".gitignore")) {
      let filePath = path.join(appRoot.path, relativeFilePath);

      // console.log('getFileSync filePath: ', filePath);

      let content = fs.readFileSync(filePath, "utf8");
      return content;
    }
  },

  getFilesSync: function (relativeDir) {
    let files = fs.readdirSync(path.join(appRoot.path + relativeDir));
    return files;
  },

  getFilesSearchSync: function (dir, pattern) {
    const files = glob.sync(path.join(dir + pattern));
    let filesRelative = fileService.convertFullPathToRelative(files);
    return filesRelative;
  },

  convertFullPathToRelative: function (files) {
    let filesRelative = [];

    files.forEach((file) => {
      const root = appRoot.path.split(path.sep).join(path.posix.sep);
      filesRelative.push(file.replace(root, ""));
    });

    return filesRelative;
  },

  getFilePath: function (filePath, root = false) {
    let adminPath = "";
    if (root) {
      adminPath = path.join(__dirname, "../../", filePath);
    } else {
      adminPath = path.join(__dirname, "../", filePath);
    }
    return adminPath;
  },

  getYamlConfig: async function (path) {
    let yamlFile = await this.getFile(path);
    let parsedFile = YAML.parse(yamlFile);
    return parsedFile;
  },

  writeFile: async function (filePath, fileContent) {
    if (filePath.startsWith('/server/') || filePath.startsWith('/backups/')) {
      filePath = appRoot.path + filePath;
    }

    //for security, make sure we are only writing files inside the app
    if (!filePath.startsWith(appRoot.path)) {
      return;
    }
    await fsPromise.writeFile(filePath, fileContent);
  },

  uploadBackupFile: async function (file, sessionID) {
    let destinationPath = path.join(this.getRootAppPath(), '/backups', file.name);
    await fileService.copyFile(file.path, destinationPath);
  },

  copyFile: async function (sourcePath, destinationPath) {
    fs.copyFile(sourcePath, destinationPath, (err) => {
      if (err) throw err;
      console.log(`${sourcePath} was copied to ${destinationPath}`);
    });
  },

  uploadWriteFile: async function (file, sessionID) {
    let storageOption = process.env.FILE_STORAGE;
    if (
      storageOption === "AMAZON_S3" &&
<<<<<<< HEAD
      file.name.match(/.(jpg|jpeg|png|gif|svg|mp4)$/i)
=======
      file.name.match(/.(jpg|jpeg|png|gif|svg|mp4|zip)$/i)
>>>>>>> 7e0837ea
    ) {
      if (file.name.endsWith(".zip")) {
        await this.uploadBackupFile(file, sessionID);
      } else {
        var title = file.name.replace(/^.*[\\\/]/, "");
        let result = await s3Service.upload(
          file.name,
          file.path,
          "image",
          file.type
        );

        //see if image already exists
        let existingMedia = await dataService.getContentByContentTypeAndTitle(
          "media",
          title
        );

        if (!existingMedia) {
          //create media record
          let payload = {
            data: {
              title: title,
              file: file.name,
              contentType: "media",
            },
          };
          // debugger;
          await dataService.contentCreate(payload, true, sessionID);
        }
        // await createInstance(payload);
        //delete temp file?
      }
    }
  },

  createDirectory: async function (directoryRelativePath) {
    let dirPath = path.join(appRoot.path, directoryRelativePath);
    if (!fs.existsSync(dirPath)) {
      fs.mkdirSync(dirPath);
    }
  },

  fileExists: function (filePath, isFullPath = false) {
    let dirPath = isFullPath ? filePath : path.join(appRoot.path, filePath);
    let fileExist = fs.existsSync(dirPath);
    return fileExist;
  },

  getRootAppPath: function () {
    return appRoot.path;
  },

  //this causes all env comments to be lost
  // updateEnvFileVariable: async function (variableName, variableValue) {
  //   process.env.REBUILD_ASSETS = "FALSE";

  //   let envFile = await this.getFile(".env");
  //   let parsedFile = parse(envFile);
  //   parsedFile[variableName] = variableValue;
  //   let envFileContent = stringify(parsedFile);
  //   await this.writeFile(".env", envFileContent);
  // },

  deleteFile: function (filePath) {
    fs.unlinkSync(filePath);
  },

  deleteFilesInDirectory: function (directory) {
    fs.readdir(directory, (err, files) => {
      if (err) throw err;

      for (const file of files) {
        if (!file.includes(".gitignore")) {
          fs.unlink(path.join(directory, file), (err) => {
            if (err) throw err;
          });
        }
      }
    });
  },

  deleteDirectory: function (directoryPath) {
    return fs.rmdirSync(directoryPath, {recursive: true});
  },
};<|MERGE_RESOLUTION|>--- conflicted
+++ resolved
@@ -121,11 +121,7 @@
     let storageOption = process.env.FILE_STORAGE;
     if (
       storageOption === "AMAZON_S3" &&
-<<<<<<< HEAD
-      file.name.match(/.(jpg|jpeg|png|gif|svg|mp4)$/i)
-=======
       file.name.match(/.(jpg|jpeg|png|gif|svg|mp4|zip)$/i)
->>>>>>> 7e0837ea
     ) {
       if (file.name.endsWith(".zip")) {
         await this.uploadBackupFile(file, sessionID);
