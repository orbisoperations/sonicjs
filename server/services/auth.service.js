var dataService = require("./data.service");
var helperService = require("./helper.service");
var emitterService = require("./emitter.service");
var globalService = require("./global.service");
var userService = require("./user.service");
// var loopback = require("loopback");
// var app = loopback();
var fs = require("fs");
const axios = require("axios");
const ShortcodeTree = require("shortcode-tree").ShortcodeTree;
const chalk = require("chalk");
var { GraphQLClient, gql, request } = require("graphql-request");
var passport = require("passport"),
  LocalStrategy = require("passport-local").Strategy;
const connectEnsureLogin = require('connect-ensure-login');
const url = require('url');
const querystring = require('querystring');

var frontEndTheme = `${process.env.FRONT_END_THEME}`;
const adminTheme = `${process.env.ADMIN_THEME}`;

module.exports = authService = {
  startup: async function (app) {
    emitterService.on("getRenderedPagePostDataFetch", async function (options) {
      if (options) {
        // options.page.data.showPageBuilder = await userService.isAuthenticated(
        //   options.req
        // );
      }
    });

    // passport.use(
    //   new LocalStrategy(function (email, password, done) {
    //     let loginUser = userService.loginUser(email, password);

    //     if (err) {
    //       return done(err);
    //     }
    //     if (!loginUser) {
    //       return done(null, false, { message: "Incorrect username." });
    //     }
    //     if (!loginUser.validPassword(password)) {
    //       return done(null, false, { message: "Incorrect password." });
    //     }
    //     return done(null, user);
    //   })
    // );

    app.get("/register", async function (req, res) {
      let data = { registerMessage: "<b>admin</b>" };
      res.render("admin/shared-views/admin-register", {
        layout: `front-end/${frontEndTheme}/login.hbs`,
        data: data,
      });
      return;
    });

    app.post("/register", async function (req, res) {
      // var user = loopback.getModel("user");
      let email = req.body.email;
      let password = req.body.password;
      let passwordConfirm = req.body.passwordConfirm;

      let newUser = await userService.createUser(email, password);

      globalService.isAdminUserCreated = true;
      let message = encodeURI(`Account created successfully. Please login`);
      res.redirect(`/login?message=${message}`); // /admin will show the login
      return;
    });

    //TODO: https://www.sitepoint.com/local-authentication-using-passport-node-js/
    app.post('/login', (req, res, next) => {
      passport.authenticate('local',
        (err, user, info) => {
          if (err) {
            return next(err);
          }

<<<<<<< HEAD
          req.session.userId = user.id;
    
          if(!req.session.returnTo){
            return res.redirect('/admin');
          }else{
            return res.redirect(req.session.returnTo);
          }
        });
    
      })(req, res, next);
=======
          if (!user) {
            return res.redirect('/login?info=' + info);
          }

          req.logIn(user, function (err) {
            if (err) {
              return next(err);
            }

            req.session.userId = user.id;

            return res.redirect(req.session.returnTo);
          });

        })(req, res, next);
>>>>>>> 250e64db
    });


    app.get('/private',
      connectEnsureLogin.ensureLoggedIn(),
      (req, res) => res.sendFile('html/private.html', { root: __dirname })
    );

    app.get('/user',
      connectEnsureLogin.ensureLoggedIn(),
      (req, res) => res.send({ user: req.user })
    );

    app.get("/login", async function (req, res) {
      let data = { registerMessage: "<b>admin</b>" };

      let parsedUrl = url.parse(req.url);
      let parsedQs = querystring.parse(parsedUrl.query);
      if (parsedQs && parsedQs.message) {
        data.message = parsedQs.message;

      }

      res.render("admin/shared-views/admin-login", {
        layout: `front-end/${frontEndTheme}/login.hbs`,
        data: data,
      });
      // return;
    });

    app.get("/logout", connectEnsureLogin.ensureLoggedIn(), (req, res) => {
      req.logout();
      res.redirect("/");
    });


    // app.post("/login", passport.authenticate("local"), function (req, res) {
    //   // If this function gets called, authentication was successful.
    //   // `req.user` contains the authenticated user.
    //   res.redirect("/users/" + req.user.username);
    // });



    // app.post("/login", function (req, res) {
    //   console.log('login post');
    // });

    // log a user in
    // app.post("/login", function (req, res) {
    //   var user = app.models.User;
    //   let referer = req.headers.referer;

    //   user.login(
    //     {
    //       email: req.body.email,
    //       password: req.body.password,
    //     },
    //     "user",
    //     function (err, token) {
    //       if (err) {
    //         if (err.details && err.code === "LOGIN_FAILED_EMAIL_NOT_VERIFIED") {
    //           res.render("reponseToTriggerEmail", {
    //             title: "Login failed",
    //             content: err,
    //             redirectToEmail: "/api/user/" + err.details.userId + "/verify",
    //             redirectTo: "/",
    //             redirectToLinkText: "Click here",
    //             userId: err.details.userId,
    //           });
    //         } else if (err.code) {
    //           let urlToRedirect = helperService.urlAppendParam(
    //             referer,
    //             "error",
    //             err.message
    //           );
    //           res.redirect(urlToRedirect);
    //         }
    //         return;
    //       }

    //       //amp
    //       var data = {
    //         event_type: "LOGIN", // required
    //         user_id: req.body.email, // only required if device id is not passed in
    //       };

    //       //set cookie
    //       res.cookie("sonicjs_access_token", token.id, {
    //         signed: true,
    //         maxAge: 30000000,
    //       });

    //       mixPanelService.setPeople(req.body.email);

    //       mixPanelService.trackEvent("LOGIN", req, { email: req.body.email });
    //       if (referer.includes("/admin?")) {
    //         referer = "/admin";
    //       }
    //       res.redirect(referer);
    //     }
    //   );
    // });

    //log a user out
    app.get("/logout", async function (req, res, next) {
      var user = app.models.User;
      var token = req.signedCookies.sonicjs_access_token;
      let currentUser = await userService.getCurrentUser(req);
      if (!token) return res.sendStatus(401);

      user.logout(token, async function (err) {
        if (err) {
          //user already logged out
          res.redirect("/admin");
        }

        //amp
        var data = {
          event_type: "LOGOUT", // required
          user_id: currentUser.email,
        };

        res.clearCookie("sonicjs_access_token");
        res.redirect("/admin");
      });
    });

    emitterService.on("requestBegin", async function (options) {
      if (options.req.url === "/register") {
        options.req.isRequestAlreadyHandled = true;
        let data = { registerMessage: "<b>admin</b>" };
        options.res.render("admin/shared-views/admin-register", {
          layout: `front-end/${frontEndTheme}/login.handlebars`,
          data: data,
        });

        // options.res.sendFile(file);
        // options.req.isRequestAlreadyHandled = true;
        // return;
      }
    });

    // emitterService.on("postBegin", async function (options) {
    //   if (options.req.url === "/register") {
    //     // var user = loopback.getModel("user");
    //     let email = options.req.body.email;
    //     let password = options.req.body.password;
    //     let passwordConfirm = options.req.body.passwordConfirm;

    //     let newUser = await userService.createUser(email, password);

    //     globalService.isAdminUserCreated = true;
    //     let message = encodeURI(`Account created successfully. Please login`);
    //     res.redirect(`/admin?message=${message}`); // /admin will show the login
    //     return;
    //   }
    // });

    // emitterService.on("requestBegin", async function (options) {
    //   if (options.req.url === "/login") {
    //     options.req.isRequestAlreadyHandled = true;

    //     // res.render("admin/shared-views/admin-login", { layout: `front-end/${frontEndTheme}/login.handlebars`, data: data });

    //     let data = { registerMessage: "<b>admin</b>" };
    //     options.res.render("admin/shared-views/admin-login", {
    //       layout: `front-end/${frontEndTheme}/login.handlebars`,
    //       data: data,
    //     });

    //     // options.res.sendFile(file);
    //     // options.req.isRequestAlreadyHandled = true;
    //     // return;
    //   }
    // });

    // emitterService.on("postBegin", async function (options) {
    //   if (options.req.url === "/login") {
    //     let email = options.req.body.email;
    //     let password = options.req.body.password;
    //     console.log(email, password);

    //     // var user = app.models.User;
    //     let referer = req.headers.referer;

    //     //   user.login(
    //     //     {
    //     //       email: req.body.email,
    //     //       password: req.body.password,
    //     //     },
    //     //     "user",
    //     //     function (err, token) {
    //     //       if (err) {
    //     //         if (err.details && err.code === "LOGIN_FAILED_EMAIL_NOT_VERIFIED") {
    //     //           res.render("reponseToTriggerEmail", {
    //     //             title: "Login failed",
    //     //             content: err,
    //     //             redirectToEmail: "/api/user/" + err.details.userId + "/verify",
    //     //             redirectTo: "/",
    //     //             redirectToLinkText: "Click here",
    //     //             userId: err.details.userId,
    //     //           });
    //     //         } else if (err.code) {
    //     //           let urlToRedirect = helperService.urlAppendParam(
    //     //             referer,
    //     //             "error",
    //     //             err.message
    //     //           );
    //     //           res.redirect(urlToRedirect);
    //     //         }
    //     //         return;
    //     //       }

    //     //       //amp
    //     //       var data = {
    //     //         event_type: "LOGIN", // required
    //     //         user_id: req.body.email, // only required if device id is not passed in
    //     //       };

    //     //       //set cookie
    //     //       res.cookie("sonicjs_access_token", token.id, {
    //     //         signed: true,
    //     //         maxAge: 30000000,
    //     //       });

    //     //       mixPanelService.setPeople(req.body.email);

    //     //       mixPanelService.trackEvent("LOGIN", req, { email: req.body.email });
    //     //       if (referer.includes("/admin?")) {
    //     //         referer = "/admin";
    //     //       }
    //     //       res.redirect(referer);
    //     //     }
    //     //   );
    //   }
    // });
  },

  createUser: async function (email, password) {
    const query = gql`
    mutation{
      userCreate(email:"${email}", password:"${password}"){
        email
        id
      }
    }
      `;

    let data = await dataService.executeGraphqlQuery(query);

    return data.contents;
  },

  // getUsers: async function () {
  //   var userModel = loopback.getModel("user");
  //   let users = await userModel.find();
  //   // console.log(users);
  //   return users;
  // },

  // getUser: async function (id) {
  //   var userModel = loopback.getModel("user");
  //   let user = await userModel.findById(id);
  //   return user;
  // },

  // getRoles: async function () {
  //   var roleModel = loopback.getModel("Role");
  //   let roles = await roleModel.find();
  //   // console.log(users);
  //   return roles;
  // },

  // getRole: async function (id) {
  //   var roleModel = loopback.getModel("Role");
  //   let role = await roleModel.findById(id);
  //   return role;
  // },

  // getCurrentUserId: async function (req) {
  //   if (req.signedCookies && req.signedCookies.sonicjs_access_token) {
  //     let tokenInfo = await globalService.AccessToken.findById(
  //       req.signedCookies.sonicjs_access_token
  //     );
  //     if (tokenInfo && tokenInfo.userId) {
  //       return tokenInfo.userId;
  //     }
  //   }
  // },

  // getCurrentUser: async function (req) {
  //   var userModel = loopback.getModel("user");
  //   let a = app;
  //   let userId = await userService.getCurrentUserId(req);
  //   if (userId) {
  //     let user = await userModel.findById(userId);
  //     if (user) {
  //       return user;
  //     }
  //   }
  // },

  // isAuthenticated: async function (req) {
  //   var authCookie = await this.getToken(req);
  //   let userId = await userService.getCurrentUserId(req);
  //   if (authCookie && userId) {
  //     return true;
  //   }
  //   return false;
  // },

  // getToken: async function (req) {
  //   return req.signedCookies.sonicjs_access_token;
  // },
};<|MERGE_RESOLUTION|>--- conflicted
+++ resolved
@@ -72,12 +72,20 @@
     //TODO: https://www.sitepoint.com/local-authentication-using-passport-node-js/
     app.post('/login', (req, res, next) => {
       passport.authenticate('local',
-        (err, user, info) => {
+      (err, user, info) => {
+        if (err) {
+          return next(err);
+        }
+
+        if (!user) {
+          return res.redirect('/login?info=' + info);
+        }
+    
+        req.logIn(user, function(err) {
           if (err) {
             return next(err);
           }
 
-<<<<<<< HEAD
           req.session.userId = user.id;
     
           if(!req.session.returnTo){
@@ -88,23 +96,6 @@
         });
     
       })(req, res, next);
-=======
-          if (!user) {
-            return res.redirect('/login?info=' + info);
-          }
-
-          req.logIn(user, function (err) {
-            if (err) {
-              return next(err);
-            }
-
-            req.session.userId = user.id;
-
-            return res.redirect(req.session.returnTo);
-          });
-
-        })(req, res, next);
->>>>>>> 250e64db
     });
 
 
