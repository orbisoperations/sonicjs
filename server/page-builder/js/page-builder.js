--- conflicted
+++ resolved
@@ -1704,7 +1704,6 @@
   var columns = jQuery.makeArray(columnsList);
 
   // console.log("columns", columns);
-  // debugger;
   columns.forEach((column) => {
     setupSortableColum(column);
   });
@@ -1718,11 +1717,7 @@
     var sortable = new Sortable(el, {
       // Element dragging ended
       group: "shared",
-<<<<<<< HEAD
-      draggable: ".module",  // Specifies which items inside the element should be draggable
-=======
       draggable: ".module",
->>>>>>> 2f05134d
       onEnd: function (/**Event*/ event) {
         var itemEl = event.item; // dragged HTMLElement
         event.to; // target list
