var page = {};
var contentType;
var contentTypeComponents;
var axiosInstance;

var imageList,
  tinyImageList,
  currentSectionId,
  currentSection,
  currentRow,
  currentRowIndex,
  currentColumn,
  currentColumnIndex,
  currentModuleId,
  currentModuleIndex,
  currentModuleContentType,
  jsonEditor,
  ShortcodeTree,
  jsonEditorRaw;

$(document).ready(async function () {
  await setupAxiosInstance();
  setupUIHovers();
  setupUIClicks();
  setupClickEvents();
  // setupWYSIWYG();
  setupJsonEditor();
  await setPage();
  await setContentType();
  setupJsonEditorContentTypeRaw();
  setupJsonRawSave();
  // imageList = await getImageList();
  // setTimeout(setupPageSettings, 1);
  // setupPageSettings();

  setupFormBuilder(contentType);
  await setupACEEditor();
  await setupDropZone();
  setupSortable();
  setupSidePanel();
  setupAdminMenuMinimizer();
});

async function setupAxiosInstance() {
  let baseUrl = window.location.protocol + "//" + window.location.host + "/";
  let token = $("#token").val();

  const defaultOptions = {
    headers: {
      Authorization: `${token}`,
    },
    baseUrl: baseUrl,
  };

  axiosInstance = axios.create(defaultOptions);
}

async function setPage() {
  let pageId = $("#page-id").val();
  if (pageId) {
    this.page = await dataService.getContentById(pageId);
  }
}

async function setContentType() {
  let contentTypeId = $("#contentTypeId").val();
  if (contentTypeId) {
    this.contentType = await dataService.contentTypeGet(contentTypeId);
  }
}

function axiosTest() {
  // console.log("running axios");
  axiosInstance
    .get("/api/content")
    .then(function (response) {
      // handle success
      console.log(response);
    })
    .catch(function (error) {
      // handle error
      console.log(error);
    })
    .finally(function () {
      // always executed
      // console.log("done axios");
    });
}

function setupUIHovers() {
  $(".pb-section").on({
    mouseenter: function () {
      let sectionId = getParentSectionId($(this));
      $(`section[id='${sectionId}']`).addClass("section-highlight");
    },
    mouseleave: function () {
      let sectionId = getParentSectionId($(this));
      $(`section[id='${sectionId}']`).removeClass("section-highlight");
    },
  });

  $(".mini-layout .pb-row").on({
    mouseenter: function () {
      let sectionId = getParentSectionId($(this));
      let rowIndex = $(this).index();
      getRow(sectionId, rowIndex).addClass("row-highlight");
    },
    mouseleave: function () {
      let sectionId = getParentSectionId($(this));
      let rowIndex = $(this).index();
      getRow(sectionId, rowIndex).removeClass("row-highlight");
    },
  });

  $(".mini-layout .pb-row .col").on({
    mouseenter: function () {
      let sectionId = getParentSectionId($(this));
      let parentRow = getParentRow(this);
      let rowIndex = $(this).parent().index();
      let colIndex = $(this).index() + 1;
      getColumn(sectionId, rowIndex, colIndex).addClass("col-highlight");
    },
    mouseleave: function () {
      let sectionId = getParentSectionId($(this));
      let parentRow = getParentRow(this);
      let rowIndex = $(this).parent().index();
      let colIndex = $(this).index() + 1;
      getColumn(sectionId, rowIndex, colIndex).removeClass("col-highlight");
    },
  });
}

function disableUIHoversAndClicks() {
  $(".pb-section").off();
  $(".mini-layout .pb-row").off();
  $(".mini-layout .pb-row .col").off();
  $("section .row > *").off();
  $("section .row .module").off();
  removeAllHighlights();
  $(".edit-module").hide();
  $(".section-editor-button").hide();
}

function removeAllHighlights() {
  $(".row-highlight").removeClass("row-highlight");
  $(".col-highlight").removeClass("col-highlight");
  $(".block-edit").removeClass("block-edit");
  $("html").removeClass("pb");
}

function setupUIClicks() {
  $("html").addClass("pb");

  $(".mini-layout .pb-row").on({
    click: function () {
      currentSectionId = getParentSectionId($(this));
      currentRowIndex = $(this).index();
      console.log("currentRowIndex pbrow", currentRowIndex);
      currentRow = getRow(currentSectionId, currentRowIndex).addClass(
        "row-highlight"
      );
      $(".row-button").show().appendTo(currentRow);
    },
  });

  $(".mini-layout .pb-row .col").on({
    click: function () {
      currentSectionId = getParentSectionId($(this));
      currentRow = getParentRow(this);
      currentRowIndex = $(this).parent().index();
      console.log("currentRowIndex pbcol", currentRowIndex);
      currentColumnIndex = $(this).index() + 1;
      currentColumn = getColumn(
        currentSectionId,
        currentRowIndex,
        currentColumnIndex
      ).addClass("col-highlight");
      $(".col-button").show().appendTo(currentColumn);
    },
  });

  $("section .row > *").on({
    click: function () {
      // debugger;
      $(".col-highlight").removeClass("col-highlight");
      $(".block-edit").removeClass("block-edit");
      currentSectionId = $(this).closest("section").data("id");
      currentRow = $(this).closest(".row")[0];
      $(this).closest(".row").addClass("row-highlight");
      currentRowIndex = $(this).closest(".row").index();
      console.log("currentRowIndex pbcol", currentRowIndex);
      currentColumnIndex = $(this).index() + 1;
      currentColumn = $(this);
      currentColumn.addClass("col-highlight");
      $(".col-button").show().appendTo(currentColumn);
      $(".add-module").show().appendTo(currentColumn);
      $(".row-button").show().appendTo(currentRow);
      // $('.block-button').show().appendTo(currentColumn.children('.module'));
      // currentColumn.children('.module').addClass('block-edit');
    },
  });

  $("section .row .module").on({
    click: function () {
      // debugger;
      let moduleDiv = $(this).closest(".module");
      currentModuleId = moduleDiv.data("id");
      currentModuleIndex = $(moduleDiv).index();
      currentModuleContentType = moduleDiv.data("content-type");
      currentSection = $(this)[0].closest("section");
      currentSectionId = currentSection.dataset.id;
      currentRow = $(this)[0].closest(".row");
      currentRowIndex = $(currentRow).index();
      currentColumn = $(this)[0].closest('div[class^="col"]');
      currentColumnIndex = $(currentColumn).index();

      console.log("moduleId", currentModuleId);
      $(".edit-module").show().appendTo(moduleDiv);
    },
  });
}

function getParentSectionId(el) {
  return $(el).closest(".pb-section").data("id");
}

function getRow(sectionId, rowIndex) {
  return $(`section[id='${sectionId}'] .row:nth-child(${rowIndex})`);
}

function getParentRow(el) {
  return $(el).closest(".row");
}

function getColumn(sectionId, rowIndex, colIndex) {
  return getRow(sectionId, rowIndex).find(`.col:nth-child(${colIndex})`);
}

async function setupClickEvents() {
  //add section
  // $('.add-section').on("click", async function () {
  //     await addSection();
  // });
  setupSectionBackgroundEvents();
}

async function getCurrentSection() {
  currentSectionRecord = await dataService.getContentById(currentSectionId);
  return currentSectionRecord;
}

async function setupSectionBackgroundEvents() {
  $(".section-background-editor button").on("click", async function () {
    let backgroundSetting = $(this).data("type");
    currentSectionId = $(this).data("section-id");
    setupColorPicker(currentSectionId);

    currentSectionRecord = await getCurrentSection();
    currentSectionRecord.data.background = { type: backgroundSetting };
    // setDefaultBackgroundSetting(currentSectionRecord);
    showBackgroundTypeOptions(backgroundSetting, currentSectionId);

    editInstance(currentSectionRecord);
  });
}

async function setDefaultBackgroundSetting(currentSectionRecord, color) {
  currentSectionRecord.data.background.color = color;
}

async function showBackgroundTypeOptions(backgroundSetting, sectionId) {
  $("[id^=background-]").hide();
  let selector = `[id='background-${backgroundSetting}'],[data-id='${sectionId}']`;
  $(selector).show();
}

async function setupColorPicker(currentSectionId) {
  const pickr = Pickr.create({
    el: `#backgroundColorPreview-${currentSectionId}`,
    theme: "nano", // or 'monolith', or 'nano'

    swatches: [
      "rgba(244, 67, 54, 1)",
      "rgba(233, 30, 99, 0.95)",
      "rgba(156, 39, 176, 0.9)",
      "rgba(103, 58, 183, 0.85)",
      "rgba(63, 81, 181, 0.8)",
      "rgba(33, 150, 243, 0.75)",
      "rgba(3, 169, 244, 0.7)",
      "rgba(0, 188, 212, 0.7)",
      "rgba(0, 150, 136, 0.75)",
      "rgba(76, 175, 80, 0.8)",
      "rgba(139, 195, 74, 0.85)",
      "rgba(205, 220, 57, 0.9)",
      "rgba(255, 235, 59, 0.95)",
      "rgba(255, 193, 7, 1)",
    ],

    components: {
      // Main components
      preview: true,
      opacity: true,
      hue: true,

      // Input / output Options
      interaction: {
        hex: false,
        rgba: false,
        hsla: false,
        hsva: false,
        cmyk: false,
        input: true,
        clear: true,
        save: true,
      },
    },
  });

  pickr
    .on("change", (color, instance) => {
      // debugger;
      console.log("change", color, instance);
      $(`section[data-id="${currentSectionId}"]`).css(
        "background-color",
        color.toHEXA()
      );
    })
    .on("save", (color, instance) => {
      console.log("save", color, instance);
    });

  var parent = document.querySelector(
    `#backgroundColorPreview-${currentSectionId}`
  );
  // var parent = $('#background-color-preview');

  // var parent = $('.color-picker input');

  // debugger;
  // var picker = new Picker({ parent: parent, popup: 'bottom' });

  // picker.onChange = function (color) {
  //     parent.style.background = color.rgbaString;
  //     $(`section[data-id="${currentSectionId}"]`).css('background-color', getHtmlHex(color.hex));
  // };

  // picker.onDone = async function (color) {
  //     currentSectionRecord = await getCurrentSection();
  //     setDefaultBackgroundSetting(currentSectionRecord, getHtmlHex(color.hex));
  //     editInstance(currentSectionRecord);
  // };
}

function getHtmlHex(hex) {
  return hex;
  // return hex.substring(0,7);
}

async function addSection() {
  // debugger;
  console.log("adding section");
  let row = await generateNewRow();
  //rows
  let rows = [row];

  //section
  let nextSectionCount = 1;
  if (page.data.layout) {
    nextSectionCount = page.data.layout.length + 1;
  }

  let section = {
    title: `Section ${nextSectionCount}`,
    contentType: "section",
    rows: rows,
  };
  let s1 = await createInstance(section);

  //add to current page
  if (!page.data.layout) {
    page.data.layout = [];
  }
  page.data.layout.push(s1.id);

  // this.contentService.editPage(this.page);
  let updatedPage = await editInstance(page);

  //update ui
  // this.fullPageUpdate();
  // this.loadSections(updatedPage);
  // fullPageUpdate();
}

async function editSection(sectionId) {
  console.log(sectionId);
  currentSectionRecord = await dataService.getContentById(sectionId);
  currentSection = currentSectionRecord.data;
  console.log("currentSection", currentSection);
  // $('#section-editor').text(JSON.stringify(currentSection));
  loadJsonEditor();
  $("#sectoinEditorModal").appendTo("body").modal("show");
}

async function deleteSection(sectionId, index) {
  debugger;
  console.log("delete section", sectionId, index);
  //delete from page
  page.data.layout.splice(index, 1);
  await editInstance(page);

  //delete section
  await deleteContentInstance(sectionId);
  fullPageUpdate();
}

async function saveSection() {
  var sectionData = jsonEditor.get();
  console.log("jsonEditor", sectionData);
  await editInstance(sectionData);
  fullPageUpdate();

  // console.log(sectionId);
  // currentSectionRecord = await dataService.getContentById(sectionId);
  // currentSection = currentSectionRecord.data;
  // console.log('currentSection', currentSection);
  // $('#section-editor').text(JSON.stringify(currentSection));
  // $('#sectoinEditorModal').appendTo("body").modal('show');
}

async function generateNewRow() {
  let col = await generateNewColumn();

  let row = { class: "row", columns: [col] };

  return row;
}

async function generateNewColumn() {
  // let block1 = { contentType: 'block', body: '<p>Morbi leo risus, porta ac consectetur ac, vestibulum at eros.</p>' };

  // //save blocks and get the ids
  // let b1 = await createInstance(block1);
  // let b1ShortCode = `[BLOCK id="${b1.id}"/]`;

  //columns
  // let col = { class: 'col', content: `${b1ShortCode}` }
  let col = { class: "col", content: `` };
  return col;
}

// async function addRow(sectionId) {
//     console.log('adding row to section: ' + sectionId);
//     let row = await this.generateNewRow();

//     let section = await dataService.getContentById(sectionId);
//     section.data.rows.push(row);
//     editInstance(section);

//     fullPageUpdate();
// }

async function addRow() {
  let row = await this.generateNewRow();

  let section = await dataService.getContentById(currentSectionId);
  section.data.rows.push(row);
  editInstance(section);

  fullPageUpdate();
}

// async function addColumn(sectionId, rowIndex) {
//     console.log('adding column ', sectionId, rowIndex);
//     let section = await dataService.getContentById(sectionId);
//     console.log('secton', section);
//     let column = await generateNewColumn();
//     section.data.rows[rowIndex].columns.push(column);
//     console.log('columns', section.data.rows[rowIndex].columns);
//     editInstance(section);

//     fullPageUpdate();
// }

async function addColumn() {
  debugger;
  let section = await dataService.getContentById(currentSectionId);
  console.log("secton", section);
  console.log("currentRowIndex", currentRowIndex);

  let column = await generateNewColumn();
  section.data.rows[currentRowIndex].columns.push(column);
  // console.log("columns", section.data.rows[currentRowIndex].columns);
  editInstance(section);

  fullPageUpdate();
}

async function deleteColumn() {
  let section = await dataService.getContentById(currentSectionId);
  section.data.rows[currentRowIndex].columns.splice(currentColumnIndex - 1, 1);

  //TODO, delete block too

  editInstance(section);

  fullPageUpdate();
}

async function deleteRow() {
  let section = await dataService.getContentById(currentSectionId);
  debugger;
  section.data.rows.splice(currentRowIndex, 1);
  editInstance(section);
  fullPageUpdate();
}

async function editColumnContent() {
  console.log(currentSectionId);
  editSection(currentSectionId);
}

async function deleteBlock() {
  let section = await dataService.getContentById(currentSectionId);
  section.data.rows[currentRowIndex].columns.splice(currentColumnIndex - 1, 1);

  //TODO, delete block too

  editInstance(section);

  fullPageUpdate();
}

async function getContentInstance(id) {
  return axiosInstance
    .get(`/api/content/${id}`)
    .then(async function (response) {
      // console.log(response);
      return await response.data;
    })
    .catch(function (error) {
      console.log(error);
    });
}

async function getContentByContentTypeAndTitle(contentType, title) {
  const filter = `{"where":{"and":[{"data.title":"${title}"},{"data.contentType":"${contentType}"}]}}`;
  const encodedFilter = encodeURI(filter);
  let url = `/api/content?filter=${encodedFilter}`;
  return axiosInstance
    .get(url)
    .then(async function (record) {
      if (record.data[0]) {
        return record.data[0];
      }
      return "not found";
    })
    .catch(function (error) {
      console.log(error);
    });
}

async function createInstance(
  payload,
  refresh = false,
  contentType = "content"
) {
  // console.log('createInstance payload', payload);
  // let content = {};
  // content.data = payload;
  // this.processContentFields(payload, content);
  // debugger;
  console.log("payload", payload);
  if (payload.id || "id" in payload) {
    delete payload.id;
  }

  if (!payload.data && contentType !== "user") {
    let temp = { data: payload };
    payload = temp;
  }

  if (contentType === "Roles") {
    payload = payload.data;
  }

  let entity = await dataService.contentCreate(payload);

  if (entity.contentTypeId === "page") {
    let isBackEnd = globalService.isBackEnd();
    if (isBackEnd) {
      window.location.href = `/admin/content/edit/page/${entity.id}`;
    } else {
      window.location.href = payload.data.url;
    }
  } else if (refresh) {
    fullPageUpdate();
  }

  return entity;

  // .then(async function (response) {
  //   // debugger;
  //   console.log("editInstance", response);
  //   // resolve(response.data);
  //   // return await response.data;
  //   if (response.contentTypeId === "page" && !globalService.isBackEnd()) {
  //     window.location.href = response.url;
  //   } else if (refresh) {
  //     fullPageUpdate();
  //   }
  // })
  // .catch(function (error) {
  //   console.log("editInstance", error);
  // });
  // return axiosInstance
  //   .post(`/api/${contentType}/`, payload)
  //   .then(async function (response) {
  //     console.log(response);
  //     // debugger;
  //     if (response.data.data.contentType === "page") {
  //       window.location.href = response.data.data.url;
  //     } else if (refresh) {
  //       fullPageUpdate();
  //     }

  //     return await response.data;
  //   })
  //   .catch(function (error) {
  //     console.log(error);
  //   });
}

async function editInstance(payload, refresh, contentType = "content") {
  // let id = payload.id;
  // console.log("putting payload", payload);
  // if (payload.id) {
  //   delete payload.id;
  // }
  // if (payload.data && payload.data.id) {
  //   id = payload.data.id;
  //   delete payload.data.id;
  // }

  if (contentType === "user") {
    contentType = "users";
  }
  // debugger;
  dataService
    .editInstance(payload)
    .then(async function (response) {
      // debugger;
      console.log("editInstance", response);
      // resolve(response.data);
      // return await response.data;
      if (response.contentTypeId === "page" && !globalService.isBackEnd()) {
        if (response.url) {
          window.location.href = response.url;
        } else {
          fullPageUpdate();
        }
      } else if (refresh) {
        fullPageUpdate();
      }
    })
    .catch(function (error) {
      console.log("editInstance", error);
    });
}

async function editInstanceUser(payload, refresh, contentType = "content") {
  // let id = payload.id;
  // if (payload.id) {
  //   delete payload.id;
  // }
  // if (payload.data && payload.data.id) {
  //   id = payload.data.id;
  //   delete payload.data.id;
  // }
  // if (contentType === "users") {
  //   if (payload.data && payload.data.password) {
  //     payload.password = payload.data.password;
  //   }
  //   if (payload.data && payload.data.email) {
  //     payload.email = payload.data.email;
  //   }
  // }

  await dataService.userUpdate(payload);
  //update user
  // return axiosInstance
  //   .put(`/api/${contentType}/${id}`, payload)
  //   .then(async function (response) {
  //     // debugger;
  //     console.log("editInstance", response);
  //     // resolve(response.data);
  //     // return await response.data;
  //     debugger;
  //     if (response.data.data.url) {
  //       fullPageUpdate(response.data.data.url);
  //     } else if (refresh) {
  //       fullPageUpdate();
  //     }
  //   })
  //   .catch(function (error) {
  //     // debugger;
  //     console.log("editInstance", error);
  //   });
}

async function editContentType(payload) {
  dataService.contentTypeUpdate(payload);
}

async function deleteContentInstance(id) {
  // debugger;
  dataService.contentDelete(id);
}

async function deleteContentType(id) {
  console.log("deleting content", id);
  // return this.http.put(environment.apiUrl + `content/${id}`, payload).toPromise();
  axiosInstance
    .post(`/api/modules/deleteModuleContentType/`, { systemId: id })
    .then(async function (response) {
      console.log(response);
      // redirect("/admin/content-types");
    })
    .catch(function (error) {
      console.log(error);
    });
}

async function deleteUser(id) {
  console.log("deleting user", id);
  // return this.http.put(environment.apiUrl + `content/${id}`, payload).toPromise();
  axiosInstance
    .delete(`/api/user/${id}`)
    .then(async function (response) {
      console.log(response);
    })
    .catch(function (error) {
      console.log(error);
    });
}

function processContentFields(payload) {
  return { id: payload.id, data: payload };
}

async function openForm(action, contentType) {
  await setupPageSettings(action, contentType);
  $("#pageSettingsModal").appendTo("body").modal("show");
}

async function setupPageSettings(action, contentType) {
  console.log("setupPageSettings");
  let pageId = $("#page-id").val();
  // let page = await dataService.getContentById(pageId);

  // Formio.createForm(document.getElementById('formio'), {
  // debugger;

  let components = [
    {
      type: "textfield",
      key: "firstName",
      label: "First Name",
      placeholder: "Enter your first name.",
      input: true,
    },
    {
      type: "textfield",
      key: "lastName",
      label: "Last Name",
      placeholder: "Enter your last name",
      input: true,
    },
    {
      type: "button",
      action: "submit",
      label: "Submit",
      theme: "primary",
    },
  ];

  // debugger;
  if (!this.page.data) {
    // debugger;
    console.log("no data");
    alert("no data");

    while (!this.page.data) {
      //wait till there is data
      console.log("now data is ready");
    }
  }

  console.log("this.page.data==>", this.page.data);

  let formValuesToLoad = {};
  let componentsToLoad = components;
  // debugger;

  let form = undefined;

  if (action == "edit" && contentType) {
    formValuesToLoad = this.page;

    form = await formService.getForm(
      contentType,
      formValuesToLoad,
      "await submitContent(submission);"
    );
  }

  if (action == "add") {
    // components.find(({ key }) => key === 'id' ).remove();
    componentsToLoad = components.filter((e) => e.key !== "id");

    // debugger;

    form = await formService.getForm(
      "page",
      undefined,
      "await submitContent(submission);"
    );
  }

  $("#formio").html(form);
  loadModuleSettingForm();

  $("#genericModal").appendTo("body").modal("show");
  console.log("page settings loaded");
}

async function setupFormBuilder(contentType) {
  // debugger;
  // (change)="onFormioChange($event)"
  let formDiv = $("#formBuilder");
  if (!formDiv.length) {
    return;
  }
  formDiv.empty();

  Formio.icons = "fontawesome";
  formService.setFormApiUrls(Formio);

  Formio.builder(document.getElementById("formBuilder"), null).then(
    async function (form) {
      // debugger;
      form.setForm({
        components: contentType.data.components,
      });
      form.on("submit", async function (submission) {
        //             debugger;
        console.log("submission ->", submission);
      });
      form.on("change", async function (event) {
        // debugger;
        if (event.components) {
          contentTypeComponents = event.components;
          console.log("event ->", event);
        }
      });
    }
  );

  // Formio.builder(document.getElementById('formBuilder'), componentsToLoad)
  //     .then(async function (form) {
  //         form.on('submit', async function (submission) {
  //             debugger;
  //             console.log('submission ->', submission);
  //             //TODO: copy logic from admin app to save data
  //             // let entity = {id: submission.data.id, url: submission.data.url, data: submission.data}
  //             if (action == 'add') {
  //                 // debugger;
  //                 //need create default block, etc
  //                 // submission.data.contentType = contentType;
  //                 // await createInstance(submission.data);
  //                 // await postProcessNewContent(submission.data);
  //                 // await redirect(submission.data.url);
  //             }
  //             else {
  //                 //editing current
  //                 // debugger;
  //                 // let entity = processContentFields(submission.data)
  //                 // await editInstance(entity);
  //                 // fullPageUpdate();
  //             }

  //             // debugger;

  //             // for(var name in submission.data) {
  //             //     var value = submission.data[name];
  //             //     page.data[name] = value;
  //             // }
  //         });;

  // let formio = Formio.createForm(document.getElementById('formBuilder'), {
  //     components: componentsToLoad
  // }).then(async function (form) {
  //     form.submission = {
  //         // data: formValuesToLoad
  //     };
  //     form.on('submit', async function (submission) {
  //         console.log('submission ->', submission);
  //         //TODO: copy logic from admin app to save data
  //         // let entity = {id: submission.data.id, url: submission.data.url, data: submission.data}
  //         if (action == 'add') {
  //             // debugger;
  //             //need create default block, etc
  //             submission.data.contentType = contentType;
  //             await createInstance(submission.data);
  //             await postProcessNewContent(submission.data);
  //             await redirect(submission.data.url);
  //         }
  //         else {
  //             //editing current
  //             // debugger;
  //             let entity = processContentFields(submission.data)
  //             await editInstance(entity);
  //             fullPageUpdate();
  //         }

  //         // debugger;

  //         // for(var name in submission.data) {
  //         //     var value = submission.data[name];
  //         //     page.data[name] = value;
  //         // }
  //     });
  //     form.on('error', (errors) => {
  //         console.log('We have errors!');
  //     })
  // });
}

async function onContentTypeSave() {
  // debugger;
  if (contentTypeComponents) {
    console.log("contentTypeComponents", contentTypeComponents);
    contentType.data.components = contentTypeComponents;
    if (!contentType.id) {
      contentType.id = $("#createContentTypeForm #id").val();
    }
    await editContentType(contentType);
  }
}

async function onContentTypeRawSave() {
  var contentType = jsonEditorRaw.get();
  console.log("jsonEditor", contentType);
  await editContentType(contentType);
  fullPageUpdate();

  // if (contentTypeComponents) {
  //   console.log("contentTypeComponents", contentTypeComponents);
  //   contentType.data.components = contentTypeComponents;
  //   if (!contentType.id) {
  //     contentType.id = $("#createContentTypeForm #id").val();
  //   }
  //   await editContentType(contentType);
  // }
}

async function openNewContentTypeModal() {
  $("#newContentTypeModal").appendTo("body").modal("show");
}

async function openNewRoleModal() {
  $("#newRoleModal").appendTo("body").modal("show");
}

async function openWYSIWYG() {
  console.log("WYSIWYG setup");
  // $('section span').on("click", async function () {
  var id = $(".block-edit").data("id");
  console.log("span clicked " + id);
  $("#block-edit-it").val(id);
  $("#wysiwygModal").appendTo("body").modal("show");

  var content = await dataService.getContentById(id);

  $("textarea.wysiwyg-content").html(content.data.body);

  // $(document).off('focusin.modal');
  //allow user to interact with tinymcs dialogs: https://stackoverflow.com/questions/36279941/using-tinymce-in-a-modal-dialog
  $(document).on("focusin", function (e) {
    if ($(e.target).closest(".tox-dialog").length) {
      e.stopImmediatePropagation();
    }
  });

  tinymce.remove(); //remove previous editor
  // tinymce.baseURL = '/tinymce/';
  // console.log('tinymce.base_url',tinymce.baseURL);
  //plugins: 'print preview fullpage powerpaste searchreplace autolink directionality advcode visualblocks visualchars fullscreen image link media mediaembed template codesample table charmap hr pagebreak nonbreaking anchor toc insertdatetime advlist lists wordcount tinymcespellchecker a11ychecker imagetools textpattern help formatpainter permanentpen pageembed tinycomments mentions linkchecker',

  $("textarea.wysiwyg-content").tinymce({
    selector: "#block-content",
    height: 600,
    plugins: "image imagetools code",
    toolbar:
      "code | formatselect | bold italic strikethrough forecolor backcolor permanentpen formatpainter | link image media pageembed | alignleft aligncenter alignright alignjustify  | numlist bullist outdent indent | removeformat | addcomment",
    image_advtab: false,
    image_list: tinyImageList,
    automatic_uploads: true,
    images_upload_handler: function (blobInfo, success, failure) {
      var xhr, formData;

      xhr = new XMLHttpRequest();
      xhr.withCredentials = false;
      xhr.open("POST", "/api/containers/container1/upload");

      xhr.onload = function () {
        var json;

        if (xhr.status != 200) {
          failure("HTTP Error: " + xhr.status);
          return;
        }

        json = JSON.parse(xhr.responseText);
        var file = json.result.files.file[0];
        var location = `/api/containers/${file.container}/download/${file.name}`;
        if (!location) {
          failure("Invalid JSON: " + xhr.responseText);
          return;
        }

        success(location);
      };

      formData = new FormData();
      formData.append("file", blobInfo.blob(), blobInfo.filename());

      xhr.send(formData);
    },
  });
  // });
}

function setupJsonEditor() {
  var container = document.getElementById("jsoneditor");
  if (!container) return;

  var options = {
    mode: "text",
    modes: ["code", "form", "text", "tree", "view"], // allowed modes
    onError: function (err) {
      alert(err.toString());
    },
    onModeChange: function (newMode, oldMode) {
      console.log("Mode switched from", oldMode, "to", newMode);
    },
  };

  jsonEditor = new JSONEditor(container, options);
  // editor.destroy(); //reset'
}

function setupJsonEditorContentTypeRaw() {
  var containerRaw = document.getElementById("jsoneditorRaw");
  if (!containerRaw) return;

  var options = {
    mode: "text",
    modes: ["code", "form", "text", "tree", "view"], // allowed modes
    onError: function (err) {
      alert(err.toString());
    },
    onModeChange: function (newMode, oldMode) {
      console.log("Mode switched from", oldMode, "to", newMode);
    },
  };

  jsonEditorRaw = new JSONEditor(containerRaw, options);

  // set json
  if (this.contentType) {
    initialJson = this.contentType;
  } else if (formValuesToLoad) {
    initialJson = formValuesToLoad;
  }

  jsonEditorRaw.set(initialJson);

  // get json
  const updatedJson = jsonEditorRaw.get();
}

function loadJsonEditor() {
  var json = currentSectionRecord;
  jsonEditor.set(json);

  // get json
  var editor = jsonEditor.get();
}

function setupJsonRawSave() {
  $("#saveRawJson").on("click", function () {
    debugger;
    let rawData = jsonEditorRaw.get();
    console.log("json save");
    let contentId = $("#contentId").val();
    let json = rawData;
    let refresh = true;
    if (rawData.contentType !== "user") {
      json = { data: rawData };
      json.data.id = contentId;
      refresh = false;
    }

    submitContent(json, refresh, json.contentType);
  });
}

async function getImageList() {
  let imageList = await dataService.getFiles();
  // let imageList = await axiosInstance.get(`/api/containers/container1/files`);
  // console.log('imageList', imageList.data);

  tinyImageList = [];

  imageList.data.forEach((image) => {
    let imageItem = {
      title: image.name,
      filePath: `/api/containers/${image.container}/download/${image.name}`,
    };
    tinyImageList.push(imageItem);
  });
}

async function saveWYSIWYG() {
  let id = $(".block-edit").data("id");
  console.log("saving " + id);

  let content = $("textarea.wysiwyg-content").html();

  //update db
  let block = await dataService.getContentById(id);
  block.data.body = content;
  editInstance(block);

  //update screen
  $(".block-edit").children().first().html(content);
  // $(`span[data-id="${id}"]`).html(content);

  //re-add block edit
  $(".block-button").show().appendTo($(".block-edit"));

  fullPageUpdate();
}

async function addModule(systemId) {
  showSidePanel();

  let form = await formService.getForm(
    systemId,
    undefined,
    "addModuleToColumn(submission, true)",
    true
  );

  $(".pb-side-panel #main").html(form);

  loadModuleSettingForm();
  // $("#moduleSettingsModal")
  //   .appendTo("body")
  //   .modal("show");
}

async function editModule() {
  // cleanModal();
  showSidePanel();

  console.log("editing module: " + currentModuleId, currentModuleContentType);

  let data = await dataService.getContentById(currentModuleId);

  let form = await formService.getForm(
    currentModuleContentType,
    data,
    "await editInstance(submission, true);",
    true
  );
  $("#dynamicModelTitle").text(
    `Settings: ${currentModuleContentType} (Id:${currentModuleId})`
  );

  // $("#moduleSettingsFormio").html(form);
  $(".pb-side-panel #main").html(form);
  loadModuleSettingForm();
  // $("#moduleSettingsModal")
  //   .appendTo("body")
  //   .modal("show");
}

async function deleteModule() {
  showSidePanel();

  let data = await dataService.getContentById(currentModuleId);

  $("#dynamicModelTitle").text(
    `Delete: ${currentModuleContentType} (Id:${currentModuleId}) ?`
  );

  let confirmDeleteButton = `<div class="btn-group">
    <button type="button" onclick="deleteModuleConfirm(true)" class="btn btn-danger">Delete Content and Remove from Column</button>
    <button type="button" class="btn btn-danger dropdown-toggle dropdown-toggle-split" data-toggle="dropdown" aria-haspopup="true" aria-expanded="false">
      <span class="sr-only">Toggle Dropdown</span>
    </button>
    <div class="dropdown-menu">
      <a class="dropdown-item" onclick="deleteModuleConfirm(false)" href="#">Remove From Column Only</a>
    </div>
  </div>`;
  let dataPreview = `<div class="delete-data-preview""><textarea>${JSON.stringify(
    data,
    null,
    4
  )}</textarea></div>`;

  $(".pb-side-panel #main").html(confirmDeleteButton + dataPreview);
}

async function deleteModuleConfirm(deleteContent = false) {
  console.log("deleteing module: " + currentModuleId, currentModuleContentType);

  let moduleDiv = $(`.module[data-id='${currentModuleId}'`);
  let { isPageUsingTemplate, pageTemplateRegion } = getPageTemplateRegion(
    page,
    currentColumn[0]
  );

  // debugger;
  let source = await getModuleHierarchy(moduleDiv);

  let payload = { data: {} };
  payload.data.sectionId = currentSectionId;
  payload.data.rowIndex = currentRowIndex;
  payload.data.columnIndex = currentColumnIndex - 1;
  payload.data.moduleId = currentModuleId;

  //need to ignore template regions
  payload.data.moduleIndex = currentModuleIndex;
  payload.data.isPageUsingTemplate = isPageUsingTemplate;
  payload.data.pageTemplateRegion = pageTemplateRegion;
  payload.data.pageId = page.id;
  payload.data.deleteContent = deleteContent;

  // payload.data.destinationSectionId = destinationSectionId;
  // payload.data.destinationRowIndex = destinationRowIndex;
  // payload.data.destinationColumnIndex = destinationColumnIndex;
  // payload.data.destinationModuleIndex = event.newIndex;
  // payload.data.destinationModules = destinationModules;

  return axiosInstance
    .post("/admin/pb-update-module-delete", payload)
    .then(async function (response) {
      // debugger;
      console.log(response);
      fullPageUpdate();
      // return await response.data;
    })
    .catch(function (error) {
      console.log(error);
    });
}

async function copyModule() {
  console.log("copying module: " + currentModuleId, currentModuleContentType);
  //need index and column

  let moduleDiv = $(`.module[data-id='${currentModuleId}'`);

  // debugger;
  let source = await getModuleHierarchy(moduleDiv);

  let payload = { data: {} };
  payload.data.sectionId = currentSectionId;
  payload.data.rowIndex = currentRowIndex;
  payload.data.columnIndex = currentColumnIndex - 1;
  payload.data.moduleId = currentModuleId;
  payload.data.moduleIndex = currentModuleIndex;

  // payload.data.destinationSectionId = destinationSectionId;
  // payload.data.destinationRowIndex = destinationRowIndex;
  // payload.data.destinationColumnIndex = destinationColumnIndex;
  // payload.data.destinationModuleIndex = event.newIndex;
  // payload.data.destinationModules = destinationModules;

  return axiosInstance
    .post("/admin/pb-update-module-copy", payload)
    .then(async function (response) {
      // debugger;
      console.log(response);
      fullPageUpdate();
      // return await response.data;
    })
    .catch(function (error) {
      console.log(error);
    });
}

async function cleanModal() {
  $("#moduleSettingsFormio").empty();
}

function getPageTemplateRegion(page, sourceColumn, destinationColumn) {
  let isPageUsingTemplate =
    page.data.pageTemplate && page.data.pageTemplate !== "none";

  let sourcePageTemplateRegion;
  let destinationPageTemplateRegion;

  if (isPageUsingTemplate) {
    // debugger;
    let sourceRegionModule = $(sourceColumn.children).filter(function () {
      return $(this).attr("data-module") == "PAGE-TEMPLATES";
    })[0];
    sourcePageTemplateRegion = $(sourceRegionModule).attr("data-id");

    let destinationRegionModule = $(destinationColumn.children).filter(
      function () {
        return $(this).attr("data-module") == "PAGE-TEMPLATES";
      }
    )[0];
    destinationPageTemplateRegion = $(destinationRegionModule).attr("data-id");
  }
  return {
    isPageUsingTemplate,
    sourcePageTemplateRegion,
    destinationPageTemplateRegion,
  };
}

async function addModuleToColumn(submission) {
  let entity = processContentFields(submission.data);

  let {
    isPageUsingTemplate,
    sourcePageTemplateRegion,
    destinationPageTemplateRegion,
  } = getPageTemplateRegion(page, currentColumn[0], currentColumn[0]);

  //handling adding module def to db
  let processedEntity;
  if (submission.data.id) {
    processedEntity = await editInstance(entity);
  } else {
    processedEntity = await createInstance(entity);
  }

  // generate short code ie: [MODULE-HELLO-WORLD id="123"]
  let args = { id: processedEntity.id };
  let moduleInstanceShortCode = sharedService.generateShortCode(
    `${submission.data.contentType}`,
    args
  );

  if (isPageUsingTemplate) {
    //if page uses a template, we need to attach the content to the selected region of the template
    if (!page.data.pageTemplateRegions) {
      //add empty region for new page
      page.data.pageTemplateRegions = [];
    }

    if (page.data.pageTemplateRegions) {
      let region = page.data.pageTemplateRegions.filter(
        (r) => r.regionId === destinationPageTemplateRegion
      );
      if (region && region.length > 0) {
        region[0].shortCodes += moduleInstanceShortCode;
      } else {
        page.data.pageTemplateRegions.push({
          regionId: destinationPageTemplateRegion,
          shortCodes: moduleInstanceShortCode,
        });
      }

      //save entire page, not just the section
      editInstance(page);
    }
    //save in a
  } else {
    //add the shortCode to the column
    let section = await dataService.getContentById(currentSectionId);
    let column =
      section.data.rows[currentRowIndex].columns[currentColumnIndex - 1];
    column.content += moduleInstanceShortCode;
    editInstance(section);
  }

  fullPageUpdate();
}

async function submitContent(
  submission,
  refresh = true,
  contentType = "content"
) {
  // debugger;
  console.log("Submission was made!", submission);
  let entity = submission.data ? submission.data : submission;
  if (!contentType.startsWith("user")) {
    entity = processContentFields(submission.data);
  }
  // if (contentType.toLowerCase().startsWith("role")) {
  //   contentType = "Roles";
  //   entity = submission.data;
  // }
  if (submission.id || submission.data.id) {
    if (contentType.startsWith("user")) {
      await editInstanceUser(entity, refresh, contentType);
    } else {
      await editInstance(entity, refresh, contentType);
    }
  } else {
    if (contentType === "user") {
      await dataService.userCreate(entity.email, entity.password);
    } else {
      await createInstance(entity, true, contentType);
    }
  }
}

// async function submitUser(submission, refresh = true) {
//   // debugger;
//   console.log("Submission was made!", submission);
//   let entity = processContentFields(submission.data);
//   entity.email = submission.data.email;
//   entity.password = submission.data.password;
//   delete entity.data.email;
//   delete entity.data.password;

//   debugger;
//   if (submission.data.id) {
//     await editInstance(entity, refresh);
//   } else {
//     await createInstance(entity, "users");
//   }
// }

async function postProcessNewContent(content) {
  // debugger;
  if (content.contentType == "page") {
    if (content.includeInMenu) {
      //add to existing main menu
      // await editInstance(entity);
      let mainMenu = await getContentByContentTypeAndTitle("menu", "Main");
      let menuItem = {
        url: content.url,
        title: content.name,
        active: true,
        level: "0",
      };
      mainMenu.data.links.push(menuItem);
      await editInstance(mainMenu);
    }
  }
}

//TODO, make this just refresh the body content with a full get
function fullPageUpdate(url = undefined) {
  // debugger;
  console.log("refreshing page");
  if (url) {
    window.location.replace(url);
  } else {
    location.reload();
  }
}

async function redirect(url) {
  // debugger;
  console.log("redirecting page");
  // window.location.href = url;
  window.location.replace(url);
  return false;
}

async function writeFile(container, file) {
  let formData = new FormData();
  formData.append("file", file);

  alert("not implemented");
  // axiosInstance
  //   .post(`/api/containers/${container}/upload`, formData, {
  //     headers: {
  //       "Content-Type": "multipart/form-data",
  //     },
  //   })
  //   .then(function () {
  //     console.log("SUCCESS!!");
  //   })
  //   .catch(function () {
  //     console.log("FAILURE!!");
  //   });
}

async function setupACEEditor() {
  if ($("#editor").length === 0) {
    return;
  }

  ace.config.set("basePath", "/node_modules/ace-builds/src-min-noconflict");
  var editor = ace.edit("editor");
  editor.setTheme("ace/theme/monokai");
  editor.session.setMode("ace/mode/css");
  // editor.session.setDocument("ace/mode/css");
  // editor.session.setTabSize(0);
  // editor.session.setUseSoftTabs(false);
  // editor.session.setOption('enableLiveAutocompletion', true)

  // editor.getSession().on('loaded', function () {
  //     console.log('on blur')
  //     var beautify = ace.require("ace/ext/beautify"); // get reference to extension
  //     var editor = ace.edit("editor"); // get reference to editor
  //     beautify.beautify(editor.session);
  // });

  editor.getSession().on("change", function () {
    update();

    // var beautify = ace.require("ace/ext/beautify"); // get reference to extension
    // var editor = ace.edit("editor"); // get reference to editor
    // beautify.beautify(editor.session);
  });

  function update() {
    //writes in <div> with id=output
    var val = editor.getSession().getValue();
    // console.log(val);
    $("#templateCss").html(val);
  }

  $("#save-global-css").click(async function () {
    let cssContent = editor.getSession().getValue();

    // let file = new File([cssContent], "template.css", { type: "text/css" });
    await dataService.fileUpdate(
      "/server/themes/front-end/bootstrap/css/template.css",
      cssContent
    );

    // writeFile("css", file);
  });

  beatifyACECss();
}

async function setupDropZone() {
  Dropzone.autoDiscover = false;

  var myDropzone = $("#sonicjs-dropzone").dropzone({
    url: "/",
    addRemoveLinks: true,
    maxFilesize: 100,
    dictDefaultMessage:
      '<span class="text-center"><span class="font-lg visible-xs-block visible-sm-block visible-lg-block"><span class="font-lg"><i class="fa fa-caret-right text-danger"></i> Drop files <span class="font-xs">to upload</span></span><span>&nbsp&nbsp<h4 class="display-inline"> (Or Click)</h4></span>',
    dictResponseError: "Error uploading file!",
    headers: {
      Authorization: $("#token").val(),
    },
    addedfile: function (file) {
      var _this = this,
        reader = new FileReader();
      reader.onload = async function (event) {
        base64content = event.target.result;
        console.log(base64content);
        await dataService.fileCreate(
          `/server/assets/uploads/${file.name}`,
          base64content
        );
<<<<<<< HEAD
        await createMediaRecord(file);
=======
>>>>>>> fd563a39
        _this.processQueue();
        fullPageUpdate();
      };
      reader.readAsDataURL(file);
    },
    accept: async function (file, done) {
      done();
    },
  });

  async function createMediaRecord(file) {
    let title = file.name.replace(/\.[^/.]+$/, "");
    let payload = {
      data: {
        title: title,
        file: file.name,
        contentType: "media",
      },
    };
    await createInstance(payload);
  }
}

async function beatifyACECss() {
  if (typeof ace !== "undefined") {
    var beautify = ace.require("ace/ext/beautify"); // get reference to extension
    var editor = ace.edit("editor"); // get reference to editor
    beautify.beautify(editor.session);
  }
}

async function setupSortable() {
  let columnsList = $('main div[class^="col"]');
  var columns = jQuery.makeArray(columnsList);

  // console.log("columns", columns);
  columns.forEach((column) => {
    setupSortableColum(column);
  });
}

async function setupSortableColum(el) {
  // var el = document.getElementById("main");
  // var el = document.getElementsByClassName("col-md-9")[0];

  if (typeof Sortable !== "undefined") {
    var sortable = new Sortable(el, {
      // Element dragging ended
      group: "shared",
      onEnd: function (/**Event*/ event) {
        var itemEl = event.item; // dragged HTMLElement
        event.to; // target list
        event.from; // previous list
        event.oldIndex; // element's old index within old parent
        event.newIndex; // element's new index within new parent
        event.oldDraggableIndex; // element's old index within old parent, only counting draggable elements
        event.newDraggableIndex; // element's new index within new parent, only counting draggable elements
        event.clone; // the clone element
        event.pullMode; // when item is in another sortable: `"clone"` if cloning, `true` if moving
        updateModuleSort(itemEl, event);
      },
    });
  }
}

async function getModuleHierarchy(element) {
  let sourceSectionHtml = $(element)[0].closest("section");
  let sourceSectionId = sourceSectionHtml.dataset.id;
  let sourceRow = $(element)[0].closest(".row");
  let sourceRowIndex = $(sourceRow).index();
  let sourceColumn = $(element)[0].closest('div[class^="col"]');
  let sourceColumnIndex = $(sourceColumn).index();

  return {
    sourceSectionHtml: sourceSectionHtml,
    sourceSectionId: sourceSectionId,
    sourceRow: sourceRow,
    sourceRowIndex: sourceRowIndex,
    sourceColumn: sourceColumn,
    sourceColumnIndex: sourceColumnIndex,
  };
}

async function updateModuleSort(shortCode, event) {
  // debugger;

  let moduleBeingMovedId = event.item.dataset.id;
  let sourceColumn = $(event.from)[0].closest('div[class^="col"]');
  let destinationColumn = $(event.to)[0].closest('div[class^="col"]');

  let {
    isPageUsingTemplate,
    sourcePageTemplateRegion,
    destinationPageTemplateRegion,
  } = getPageTemplateRegion(page, sourceColumn, destinationColumn);

  //source
  let source = await getModuleHierarchy(event.from);

  //destination
  let destinationSectionHtml = $(event.to)[0].closest("section");
  let destinationSectionId = destinationSectionHtml.dataset.id;
  let destinationRow = $(event.to)[0].closest(".row");
  let destinationRowIndex = $(destinationRow).index();
  let destinationColumnIndex = $(destinationColumn).index();

  //get destination list of modules in their updated sort order
  let destinationModules;
  let destinationModuleFilter = isPageUsingTemplate
    ? "[data-template-region='true']"
    : ".module";

  debugger;

  destinationModules = $(destinationColumn)
    .find(destinationModuleFilter)
    .toArray()
    .map(function (div) {
      let shortCodeData = { id: div.dataset.id, module: div.dataset.module };
      return shortCodeData;
    });

  let payload = { data: {} };
  payload.data.pageId = page.id;
  payload.data.sourceSectionId = source.sourceSectionId;
  payload.data.sourceRowIndex = source.sourceRowIndex;
  payload.data.sourceColumnIndex = source.sourceColumnIndex;
  payload.data.sourceModuleIndex = event.oldIndex;
  payload.data.destinationSectionId = destinationSectionId;
  payload.data.destinationRowIndex = destinationRowIndex;
  payload.data.destinationColumnIndex = destinationColumnIndex;
  payload.data.destinationModuleIndex = event.newIndex;
  payload.data.destinationModules = destinationModules;
  payload.data.isPageUsingTemplate = isPageUsingTemplate;
  payload.data.sourcePageTemplateRegion = sourcePageTemplateRegion;
  payload.data.destinationPageTemplateRegion = destinationPageTemplateRegion;
  payload.data.moduleBeingMovedId = moduleBeingMovedId;

  // debugger;
  return axiosInstance
    .post("/admin/pb-update-module-sort", payload)
    .then(async function (response) {
      console.log(response);
      fullPageUpdate();
      return await response.data;
    })
    .catch(function (error) {
      console.log(error);
    });
}

function setupSidePanel() {
  // console.log('setup side panel')
  $(".pb-side-panel .handle span").click(function () {
    $(".pb-side-panel").addClass("close");
    $(".pb-side-panel-modal-backdrop").addClass("close");
  });
}

function showSidePanel() {
  $(".pb-side-panel-modal-backdrop").removeClass("close");
  $(".pb-side-panel").removeClass("close");
}

function setupAdminMenuMinimizer() {
  if (globalService.isBackEnd()) {
    return;
  }

  $(".pb-wrapper .sidebar-minimizer").click(function () {
    Cookies.set("showSidebar", false);
    toggleSidebar(false);
  });

  $(".sidebar-expander").click(function () {
    Cookies.set("showSidebar", true);
    toggleSidebar(true);
  });

  if (isEditMode() === "true") {
    toggleSidebar(true);
  } else {
    toggleSidebar(false);
  }
}

function toggleSidebar(showSidebar) {
  if (showSidebar) {
    //opening
    $(".pb-wrapper").css("left", "0");
    $("main, .fixed-top, footer").css("margin-left", "260px");
    $(".sidebar-expander").css("left", "-60px");
    setupUIClicks();
  } else {
    //closing
    $(".pb-wrapper").css("left", "-260px");
    $("main, .fixed-top, footer").css("margin-left", "0");
    $(".sidebar-expander").css("left", "0");
    disableUIHoversAndClicks();
  }
}

function isEditMode() {
  let isEditMode = Cookies.get("showSidebar");
  return isEditMode;
}

async function addUser() {
  console.log("adding section");
  let row = await generateNewRow();
  //rows
  let rows = [row];

  //section
  let nextSectionCount = 1;
  if (page.data.layout) {
    nextSectionCount = page.data.layout.length + 1;
  }

  let section = {
    title: `Section ${nextSectionCount}`,
    contentType: "section",
    rows: rows,
  };
  let s1 = await createInstance(section);

  //add to current page
  if (!page.data.layout) {
    page.data.layout = [];
  }
  page.data.layout.push(s1.id);

  // this.contentService.editPage(this.page);
  let updatedPage = await editInstance(page);

  //update ui
  // this.fullPageUpdate();
  // this.loadSections(updatedPage);
  fullPageUpdate();
}

async function setupAdminMediaFormImage() {
  let fileName = $('input[name="data[file]"]').val();
  if (fileName) {
    $(".admin-form-media-image").attr("src", `/assets/uploads/${fileName}`);
  }
}<|MERGE_RESOLUTION|>--- conflicted
+++ resolved
@@ -1555,7 +1555,7 @@
   var myDropzone = $("#sonicjs-dropzone").dropzone({
     url: "/",
     addRemoveLinks: true,
-    maxFilesize: 100,
+    maxFilesize: 5,
     dictDefaultMessage:
       '<span class="text-center"><span class="font-lg visible-xs-block visible-sm-block visible-lg-block"><span class="font-lg"><i class="fa fa-caret-right text-danger"></i> Drop files <span class="font-xs">to upload</span></span><span>&nbsp&nbsp<h4 class="display-inline"> (Or Click)</h4></span>',
     dictResponseError: "Error uploading file!",
@@ -1572,31 +1572,54 @@
           `/server/assets/uploads/${file.name}`,
           base64content
         );
-<<<<<<< HEAD
-        await createMediaRecord(file);
-=======
->>>>>>> fd563a39
         _this.processQueue();
         fullPageUpdate();
       };
       reader.readAsDataURL(file);
     },
     accept: async function (file, done) {
+      // let title = file.name.replace(/\.[^/.]+$/, "");
+      // let payload = {
+      //   data: {
+      //     title: title,
+      //     file: file.name,
+      //     contentType: "media",
+      //   },
+      // };
+      // debugger;
+      // await createInstance(payload);
       done();
     },
   });
 
-  async function createMediaRecord(file) {
-    let title = file.name.replace(/\.[^/.]+$/, "");
-    let payload = {
-      data: {
-        title: title,
-        file: file.name,
-        contentType: "media",
-      },
-    };
-    await createInstance(payload);
-  }
+  // debugger;
+  // Dropzone.options.myDropzone = {
+  //     paramName: "file", // The name that will be used to transfer the file
+  //     maxFilesize: 2, // MB
+  //     accept: function(file, done) {
+  //       if (file.name == "justinbieber.jpg") {
+  //         done("Naha, you don't.");
+  //       }
+  //       else { done(); }
+  //     }
+  //   };
+
+  // Dropzone.autoDiscover = false;
+
+  // let sonicDropzone = $("#sonicjs-dropzone").dropzone({
+  //     url: "/api/containers/files/upload",
+  //     addRemoveLinks : true,
+  //     maxFilesize: 5,
+  //     dictDefaultMessage: '<span class="text-center"><span class="font-lg visible-xs-block visible-sm-block visible-lg-block"><span class="font-lg"><i class="fa fa-caret-right text-danger"></i> Drop files <span class="font-xs">to upload</span></span><span>&nbsp&nbsp<h4 class="display-inline"> (Or Click)</h4></span>',
+  //     dictResponseError: 'Error uploading file!',
+  //     headers: {
+  //         'Authorization': $('#token').val()
+  //     }
+  // });
+
+  // sonicDropzone.on("complete", function (file) {
+  //     debugger;
+  // });
 }
 
 async function beatifyACECss() {
@@ -1815,11 +1838,4 @@
   // this.fullPageUpdate();
   // this.loadSections(updatedPage);
   fullPageUpdate();
-}
-
-async function setupAdminMediaFormImage() {
-  let fileName = $('input[name="data[file]"]').val();
-  if (fileName) {
-    $(".admin-form-media-image").attr("src", `/assets/uploads/${fileName}`);
-  }
 }