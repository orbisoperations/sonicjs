# SonicJs Headless CMS

# Overview
## SonicJs: Empowering Global API Performance with Cloudflare Workers

Experience the power of SonicJs, a cutting-edge Headless CMS built on the robust Cloudflare Workers platform. SonicJs revolutionizes API performance, delivering an astounding average speed improvement of 🔥🔥🔥 6 times faster 🔥🔥🔥 than a standard node application.

Read the docs here [https://sonicjs.com]

## How Fast is "Blazingly" Fast?

| Platform      | Average Response Time | Difference |
| ----------- | ----------- | ----------- |
| Strapi      | 342.1ms       | - baseline - |
| Node + Postgres   | 320.2ms        | 1.06x Faster|
| SonicJs   | 52.7ms        | 6.4x Faster|

The details of our performance benchmark here is available at
[here](/performance-benchmarks). 

# Prerequisites
1. You will need a free Cloudflare account: [https://dash.cloudflare.com/sign-up](https://dash.cloudflare.com/sign-up)
1. Install Wrangler CLI:
```
npm install -g wrangler
```

# Getting Started
```
<<<<<<< HEAD
npx create-sonicjs-app
=======
npc create-sonicjs-app
>>>>>>> 892a44b6
```

Follow the installation script prompts to enter the required Cloudflare values.

Now you're ready to fire up SonicJs!

```
npm run dev
```
Run the admin interface at:
[http://localhost:8788](http://localhost:8788)

Check out https://sonicjs.com for next steps.

# Legacy
The legacy version of SonicJs (a Node.js based web content management system) can be found here:
[https://github.com/lane711/sonicjs/tree/legacy](https://github.com/lane711/sonicjs/tree/legacy)<|MERGE_RESOLUTION|>--- conflicted
+++ resolved
@@ -27,11 +27,7 @@
 
 # Getting Started
 ```
-<<<<<<< HEAD
-npx create-sonicjs-app
-=======
 npc create-sonicjs-app
->>>>>>> 892a44b6
 ```
 
 Follow the installation script prompts to enter the required Cloudflare values.
